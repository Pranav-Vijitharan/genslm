--- conflicted
+++ resolved
@@ -2,104 +2,52 @@
 from abc import ABC, abstractmethod
 from argparse import ArgumentParser
 from pathlib import Path
-from typing import Any, Dict, List, Optional
+from typing import Any, Dict, List, Optional, Union
 
 import numpy as np
 import pytorch_lightning as pl
-<<<<<<< HEAD
-from pytorch_lightning.callbacks import ModelCheckpoint, LearningRateMonitor
-=======
 import torch
 from deepspeed.ops.adam import DeepSpeedCPUAdam  # type: ignore[import]
-from pytorch_lightning.callbacks import ModelCheckpoint
->>>>>>> c3bc0c61
+from deepspeed.runtime.lr_schedules import WarmupLR
+from pytorch_lightning.callbacks import LearningRateMonitor, ModelCheckpoint
 from pytorch_lightning.loggers import WandbLogger
 from pytorch_lightning.plugins import DeepSpeedPlugin
 from pytorch_lightning.utilities.deepspeed import (
     convert_zero_checkpoint_to_fp32_state_dict,
 )
-<<<<<<< HEAD
-from deepspeed.ops.adam import DeepSpeedCPUAdam  # type: ignore[import]
-
-# warm up scheduler
-from deepspeed.runtime.lr_schedules import WarmupLR
-from pytorch_lightning.plugins.environments.slurm_environment import SLURMEnvironment
-
-from transformers import (
-    PreTrainedTokenizerFast,
-    GPT2Config,
-    GPT2LMHeadModel,
-    GPTNeoForCausalLM,
-    AutoModelForCausalLM,
-    AutoConfig,
-)
-from transformers.models.gpt2.modeling_gpt2 import GPT2DoubleHeadsModelOutput
-
-from gene_transformer.config import ModelSettings
-from gene_transformer.dataset import (
-    FASTADataset,
-    GenomeDataset,
-    BPEGenomeDataset,
-    H5Dataset,
-    IndividualFastaDataset,
-)
-=======
 from tokenizers import Tokenizer  # type: ignore[import]
 from torch.utils.data import DataLoader
 from tqdm import tqdm
 from transformers import AutoConfig, AutoModelForCausalLM, PreTrainedTokenizerFast
 from transformers.models.gpt2.modeling_gpt2 import GPT2DoubleHeadsModelOutput
 
->>>>>>> c3bc0c61
 from gene_transformer.blast import ParallelBLAST
 from gene_transformer.config import ModelSettings, PathLike
-from gene_transformer.dataset import FASTADataset
+from gene_transformer.dataset import FASTADataset, IndividualFastaDataset
 from gene_transformer.utils import (
     generate_dna_to_stop,
     seqs_to_fasta,
     tokens_to_sequences,
 )
 
-import pdb
-import socket
-import os
-import subprocess
+SequenceDataset = Union[FASTADataset, IndividualFastaDataset]
 
 
 class DNATransformer(pl.LightningModule):
+
+    cfg: ModelSettings
+    train_dataset: SequenceDataset
+    val_dataset: SequenceDataset
+    test_dataset: SequenceDataset
+
     def __init__(self, cfg: ModelSettings) -> None:
         super().__init__()
         self.save_hyperparameters(cfg.dict())
         self.cfg = cfg
         self.tokenizer = PreTrainedTokenizerFast(
-            tokenizer_object=Tokenizer.from_file(self.cfg.tokenizer_file)
+            tokenizer_object=Tokenizer.from_file(str(self.cfg.tokenizer_file))
         )
         self.tokenizer.add_special_tokens({"pad_token": "[PAD]"})
-
-<<<<<<< HEAD
-        # self.current_learning_rate = None
-
-        # these are defined in get_dataloader functions
-        self.train_dataset = None
-        self.val_dataset = None
-        self.test_dataset = None
-        # pdb.set_trace()
-
-        # if not self.cfg.genome_level:
-        #
-        #     self.train_dataset = self._get_dataset(self.cfg.train_file)
-        #     self.val_dataset = self._get_dataset(self.cfg.val_file)
-        #     self.test_dataset = self._get_dataset(self.cfg.test_file)
-        #
-        # else:
-        #     self.train_dataset = self._get_genome_dataset(self.cfg.train_file)
-        #     self.val_dataset = self._get_genome_dataset(self.cfg.val_file)
-        #     self.test_dataset = self._get_genome_dataset(self.cfg.test_file)
-=======
-        # self.train_dataset = self.get_dataset(self.cfg.train_file)
-        # self.val_dataset = self.get_dataset(self.cfg.val_file)
-        # self.test_dataset = self.get_dataset(self.cfg.test_file)
->>>>>>> c3bc0c61
 
         base_config = AutoConfig.from_pretrained(
             self.cfg.model_name,
@@ -127,36 +75,24 @@
         # Collect generated sequences at each epoch end
         self.final_sequences: Dict[str, List[str]] = {}
 
-<<<<<<< HEAD
-        print("Hostname: {}".format(socket.gethostname()))
-
-    def _get_dataset(self, file: str) -> FASTADataset:
-=======
-    def get_dataset(self, file: str) -> FASTADataset:
->>>>>>> c3bc0c61
+    def get_dataset(self, data_path: PathLike) -> SequenceDataset:
         """Helper function to generate dataset."""
+        if self.cfg.genome_level:
+            return IndividualFastaDataset(
+                data_path,
+                block_size=self.cfg.block_size,
+                tokenizer=self.tokenizer,
+                kmer_size=self.cfg.kmer_size,
+                small_subset=self.cfg.small_subset,
+            )
         return FASTADataset(
-            file,
-            tokenizer=self.tokenizer,
-            block_size=self.cfg.block_size,
-            alphabet=self.cfg.alphabet_type,
-<<<<<<< HEAD
-        )
-
-    def _get_genome_dataset(self, file: str, dset_name: str) -> IndividualFastaDataset:
-        """Helper function to generate genome dataset"""
-        return IndividualFastaDataset(
-            file,
-            # dset_name=dset_name,
+            data_path,
             block_size=self.cfg.block_size,
             tokenizer=self.tokenizer,
-            spacing=self.cfg.gap_size,
-            small_subset=self.cfg.small_subset,
-=======
->>>>>>> c3bc0c61
-        )
-
-    def get_dataloader(self, dataset: FASTADataset, shuffle: bool) -> DataLoader:
+            kmer_size=self.cfg.kmer_size,
+        )
+
+    def get_dataloader(self, dataset: SequenceDataset, shuffle: bool) -> DataLoader:
         """Helper function to generate dataloader."""
         return DataLoader(
             dataset,
@@ -170,27 +106,6 @@
         )
 
     def train_dataloader(self) -> DataLoader:
-<<<<<<< HEAD
-        if not self.cfg.genome_level:
-            self.train_dataset = self._get_dataset(self.cfg.train_file)
-        else:
-            self.train_dataset = self._get_genome_dataset(self.cfg.train_file, "train")
-        return self._get_dataloader(self.train_dataset, shuffle=True)
-
-    def val_dataloader(self) -> DataLoader:
-        if not self.cfg.genome_level:
-            self.val_dataset = self._get_dataset(self.cfg.val_file)
-        else:
-            self.val_dataset = self._get_genome_dataset(self.cfg.val_file, "val")
-        return self._get_dataloader(self.val_dataset, shuffle=False)
-
-    def test_dataloader(self) -> DataLoader:
-        if not self.cfg.genome_level:
-            self.test_dataset = self._get_dataset(self.cfg.test_file)
-        else:
-            self.test_dataset = self._get_genome_dataset(self.cfg.test_file, "test")
-        return self._get_dataloader(self.test_dataset, shuffle=False)
-=======
         self.train_dataset = self.get_dataset(self.cfg.train_file)
         return self.get_dataloader(self.train_dataset, shuffle=True)
 
@@ -201,7 +116,6 @@
     def test_dataloader(self) -> DataLoader:
         self.test_dataset = self.get_dataset(self.cfg.test_file)
         return self.get_dataloader(self.test_dataset, shuffle=False)
->>>>>>> c3bc0c61
 
     def forward(self, x: torch.Tensor, **kwargs: Any) -> GPT2DoubleHeadsModelOutput:  # type: ignore[override]
         return self.model(x, labels=x, **kwargs)
@@ -231,19 +145,20 @@
         return loss
 
     def configure_optimizers(self) -> DeepSpeedCPUAdam:
-<<<<<<< HEAD
-        optimizer = DeepSpeedCPUAdam(self.parameters(), lr=5e-5)
-        scheduler = WarmupLR(
-            optimizer, warmup_min_lr=5e-8, warmup_max_lr=5e-5, warmup_num_steps=50000
-        )
-        return [optimizer], [{"scheduler": scheduler, "interval": "step"}]
-
-    def lr_scheduler_step(self, scheduler, optimizer_idx, metric):
+        optimizer = DeepSpeedCPUAdam(self.parameters(), lr=self.cfg.learning_rate)
+        if self.cfg.warm_up_lr is not None:
+            scheduler = WarmupLR(
+                optimizer,
+                warmup_min_lr=self.cfg.warm_up_lr.min_lr,
+                warmup_max_lr=self.cfg.learning_rate,
+                warmup_num_steps=self.cfg.warm_up_lr.num_steps,
+            )
+            return [optimizer], [{"scheduler": scheduler, "interval": "step"}]
+
+        return optimizer
+
+    def lr_scheduler_step(self, scheduler, optimizer_idx, metric) -> None:
         scheduler.step()
-        # self.current_learning_rate = scheduler.get_last_lr()
-=======
-        return DeepSpeedCPUAdam(self.parameters(), lr=self.cfg.learning_rate)
->>>>>>> c3bc0c61
 
     def validation_epoch_end(self, val_step_outputs: List[torch.FloatTensor]) -> None:  # type: ignore[override]
         # NOTE: BLAST must be installed locally in order for this to work properly.
@@ -338,13 +253,8 @@
             model.model.lm_head.bias.data = torch.zeros_like(
                 model.model.lm_head.bias.data
             )
-<<<<<<< HEAD
-        except Exception as e:
-            print("Couldn't set bias equal to zeros.")
-=======
         except Exception as exc:
             print("Couldn't set bias equal to zeros.", exc)
->>>>>>> c3bc0c61
             pass
     else:
         model = DNATransformer(cfg)
@@ -359,12 +269,7 @@
         wandb_logger = None
 
     checkpoint_callback = ModelCheckpoint(
-        dirpath=cfg.checkpoint_dir,
-        save_last=True,
-        # monitor="val/loss",
-        # mode="min",
-        # filename="codon-transformer-{step:02d}-{val/loss:.2f}",
-        verbose=True,
+        dirpath=cfg.checkpoint_dir, save_last=True, verbose=True
     )
 
     if cfg.wandb_active:
@@ -372,17 +277,6 @@
         callbacks = [checkpoint_callback, lr_monitor]
     else:
         callbacks = [checkpoint_callback]
-
-    # os.environ["WORLD_SIZE"] = str(cfg.num_nodes * 4)
-    # print("World size: {}".format(os.environ["WORLD_SIZE"]))
-    # os.environ["MASTER_PORT"] = "1234"
-    # # get master host name
-    # cmd = ["scontrol", "show", "hostnames"]
-    # x = subprocess.Popen(cmd, stdout=subprocess.PIPE)
-    # out = x.communicate()[0]
-    # hostnames = out.decode()
-    # os.environ["MASTER_ADDR"] = hostnames.split("\n")[0]
-    # print("Master address: {}".format(os.environ["MASTER_ADDR"]))
 
     trainer = pl.Trainer(
         # use all available gpus
@@ -409,7 +303,7 @@
         # profiler="simple",
         accumulate_grad_batches=cfg.accumulate_grad_batches,
         num_sanity_val_steps=0,
-        precision=16,
+        precision=cfg.precision,
         max_epochs=cfg.epochs,
         num_nodes=cfg.num_nodes,
         # plugins=[SLURMEnvironment(auto_requeue=False)]
@@ -428,17 +322,11 @@
         print(f"Saved final generated sequences to {save_path}")
 
 
-<<<<<<< HEAD
-def inference(cfg: ModelSettings, dataset: str) -> None:
-    if cfg.load_from_checkpoint_dir is None:
-        raise ValueError("load_from_checkpoint_dir must be set in the config file")
-=======
 class ModelLoadStrategy(ABC):
     @abstractmethod
     def get_model(self) -> DNATransformer:
         """Load and return a model object."""
 
->>>>>>> c3bc0c61
 
 class LoadDeepSpeedStrategy(ModelLoadStrategy):
     def __init__(self, cfg: ModelSettings) -> None:
@@ -478,6 +366,7 @@
     return embeddings
 
 
+# TODO: Make separate files for training and inference
 def inference(
     model_load_strategy: ModelLoadStrategy,
     fasta_file: str,
@@ -499,41 +388,23 @@
 
 def test(cfg: ModelSettings) -> None:
     """Run test dataset after loading from checkpoint"""
-    if cfg.load_from_checkpoint_dir is None:
-        raise ValueError("load_from_checkpoint_dir must be set in the config file")
-
-    model = load_from_deepspeed(cfg=cfg, checkpoint_dir=cfg.load_from_checkpoint_dir)
+    model = LoadDeepSpeedStrategy(cfg).get_model()
     model.cuda()
-
-    # Setup wandb
-    if cfg.wandb_active:
-        print("Using Weights and Biases for logging...")
-        wandb_logger = WandbLogger(project=cfg.wandb_project_name)
-    else:
-        wandb_logger = None
 
     trainer = pl.Trainer(
         gpus=-1,
         default_root_dir=str(cfg.checkpoint_dir),
-        # Use NVMe offloading on other clusters see more here:
-        # https://pytorch-lightning.readthedocs.io/en/stable/advanced/advanced_gpu.html#deepspeed-infinity-nvme-offloading
         strategy=DeepSpeedPlugin(
             stage=3,
             offload_optimizer=True,
             offload_parameters=True,
             remote_device="cpu",
             offload_params_device="cpu",
-            # offload_optimizer_device="nvme",
-            # nvme_path="/tmp",
             logging_batch_size_per_gpu=cfg.batch_size,
         ),
-        callbacks=[checkpoint_callback],
-        # max_steps=cfg.training_steps,
-        logger=wandb_logger,
-        # profiler="simple",
         accumulate_grad_batches=cfg.accumulate_grad_batches,
         num_sanity_val_steps=2,
-        precision=16,
+        precision=cfg.precision,
         max_epochs=cfg.epochs,
         num_nodes=cfg.num_nodes,
     )
@@ -565,11 +436,6 @@
     if args.mode == "train":
         train(config)
     if args.mode == "inference":
-<<<<<<< HEAD
-        inference(config, args.inference_dataset)
-    if args.mode == "test":
-        test(config)
-=======
         if not args.inference_fasta:
             raise ValueError("Must provide a fasta file to run inference on.")
 
@@ -586,5 +452,4 @@
             raise ValueError(
                 f"Invalid inference_model_load {args.inference_model_load}"
             )
-        inference(model_strategy, args.inference_fasta, args.inference_output_path)
->>>>>>> c3bc0c61
+        inference(model_strategy, args.inference_fasta, args.inference_output_path)