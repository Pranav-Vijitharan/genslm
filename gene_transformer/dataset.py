import torch
from torch.utils.data import Dataset
from Bio import SeqIO  # type: ignore[import]
from transformers import PreTrainedTokenizerFast
import numpy as np
import pickle
import os
from glob import glob
from natsort import natsorted
from pathlib import Path
from tqdm import tqdm
from mpire import WorkerPool
from mpire.utils import make_single_arguments
from tqdm import tqdm
import h5py
from functools import partial


def group_with_spacing(s: SeqIO.SeqRecord, n: int) -> str:
    seq = str(s.seq)
    return " ".join(seq[i : i + n] for i in range(0, len(seq), n))


class IndividualFastaDataset(Dataset):
    def __init__(
        self,
        dir_path: str,
        block_size: int,
        tokenizer: PreTrainedTokenizerFast,
        spacing: int = 3,
        njobs: int = 20,
        small_subset: int = 0,
    ):
        print("Individual fasta dataset")
        self.dir_path = dir_path
        self.block_size = block_size
        self.tokenizer = tokenizer
        self.spacing = spacing
        self.njobs = njobs
        self.small_subset = small_subset

        ls_path = Path(self.dir_path) / "*.fasta"
        self.files = natsorted(glob(str(ls_path)))

        # default of zero will not call this logic
        if self.small_subset:
            self.files = self.files[: self.small_subset]

        self.pad_sequence = partial(
            torch.nn.functional.pad, value=tokenizer.pad_token_id
        )

        # initialize reading from fasta files
        self.samples = {}

    def __len__(self) -> int:
        return len(self.files)

    def __getitem__(self, idx: int) -> torch.Tensor:
        # tokenize on the fly
        try:
            return self.samples[idx]
        except KeyError:
            sequence = list(SeqIO.parse(self.files[idx], "fasta"))[0]
            encoded_sequence = torch.tensor(
                self.tokenizer.encode(
                    group_with_spacing(sequence, self.spacing),
                    # return_tensors="pt",
                    max_length=self.block_size,
                    padding="max_length",
                )
            )
            self.samples[idx] = encoded_sequence
            return encoded_sequence


class H5Dataset(Dataset):
    def __init__(
        self,
        file_path: str,
        dset_name: str,
        block_size: int,
        tokenizer: PreTrainedTokenizerFast,
    ) -> None:
        self.file_path = file_path
        self.dset_name = dset_name
        self.block_size = block_size
        # self.tokenizer = tokenizer

        with h5py.File(file_path, "r") as f:
            # fetch all samples from the dataset
            self.samples = f[self.dset_name][...]

        # define padding function
        self.pad_sequence = partial(
            torch.nn.functional.pad, value=tokenizer.pad_token_id
        )

    def __len__(self) -> int:
        return len(self.samples)

    def __getitem__(self, idx: int) -> torch.Tensor:
        item = torch.tensor(self.samples[idx].astype("int32")).long()
        # if len(item) < self.block_size:
        item = self.pad_sequence(
            item,
            (0, self.block_size - len(item)),
        )
        return item  # type:ignore[no-any-return]


class BPEGenomeDataset(Dataset):
    def __init__(
        self, samples_path: str, block_size: int, tokenizer: PreTrainedTokenizerFast
    ) -> None:
        """PyTorch Dataset that tokenizes genome sequences using byte pair encoding tokenizer

        Parameters
        ----------
        fasta_file : str
            Path to fasta file to read sequence from.
        block_size : int
            max_length of :obj:`tokenizer` encoder.
        tokenizer : PreTrainedTokenizerFast
            Converts raw strings to tokenized tensors.
        """

        self.block_size = block_size
        self.tokenizer = tokenizer

        # check if we're working with a single pickle file or a directory of them
        print("Processing {}...".format(samples_path))

        if os.path.isfile(samples_path):
            with open(samples_path, "rb") as f:
                self.samples = pickle.load(f)

        else:
            self.samples = []
            ls_path = Path(samples_path) / "*.pkl"
            files = natsorted(glob(str(ls_path)))
            for path in tqdm(files):
                with open(path, "rb") as f:
                    sample_section = pickle.load(f)
                self.samples.extend(sample_section)

    def __len__(self) -> int:
        # return len(self.batch_encode_output.input_ids)
        return len(self.samples)

    def __getitem__(self, idx: int) -> torch.Tensor:
        item = torch.tensor(self.samples[idx])
        # item = torch.tensor(self.batch_encode_output.input_ids[idx])
        if len(item) < self.block_size:
            item = torch.nn.functional.pad(
                item,
                (0, self.block_size - len(item)),
                value=self.tokenizer.pad_token_id,
            )
        elif len(item) > self.block_size:
            raise ValueError(
                "Length of encoded block is greater than set block size, something is very wrong."
            )

        return item


class GenomeDataset(Dataset):
    def __init__(
        self, fasta_file: str, block_size: int, tokenizer: PreTrainedTokenizerFast
    ) -> None:
        """PyTorch Dataset that tokenizes sequences by codon.

        Parameters
        ----------
        fasta_file : str
            Path to fasta file to read sequence from.
        block_size : int
            max_length of :obj:`tokenizer` encoder.
        tokenizer : PreTrainedTokenizerFast
            Converts raw strings to tokenized tensors.
        """

        seq_records = list(SeqIO.parse(fasta_file, "fasta"))
        self.tokenized_sequences = []
        for s in seq_records:
            self.tokenized_sequences.extend(
                self.create_token_set_from_record(
                    s, tokenizer=tokenizer, block_size=block_size
                )
            )

    def create_token_set_from_record(self, s, tokenizer, block_size=512):
        sequence = str(s.seq.upper())
        sequence = " ".join(sequence[i : i + 3] for i in range(0, len(sequence), 3))
        sequence = "[START] " + sequence + " [END]"
        out = tokenizer.encode(
            sequence, max_length=block_size, return_overflowing_tokens=True
        )
        if len(out[-1]) != block_size:
            padded_last_chunk = list(
                np.pad(
                    out[-1],
                    (0, block_size - len(out[-1])),
                    mode="constant",
                    constant_values=tokenizer.vocab["[PAD]"],
                )
            )
            out = out[:-1]
            out.append(padded_last_chunk)
        return out

    def __len__(self) -> int:
        return len(self.tokenized_sequences)

    def __getitem__(self, idx: int) -> torch.Tensor:
        return torch.tensor(self.tokenized_sequences[idx])  # type:ignore[no-any-return]


class FASTADataset(Dataset):  # type: ignore[type-arg]

    @staticmethod
    def group_by_codon(s: SeqIO.SeqRecord) -> str:
        """Split SeqRecord by codons, return as a string with whitespace.
        eg. 'AAACCC' -> 'AAA CCC'"""
        seq = str(s.seq)
        return " ".join(seq[i: i + 3] for i in range(0, len(seq), 3))

    @staticmethod
    def group_by_aa(s: SeqIO.SeqRecord) -> str:
        seq = str(s.seq).upper()
        return " ".join(i for i in seq)

    def __init__(
        self,
        fasta_file: str,
        block_size: int,
        tokenizer: PreTrainedTokenizerFast,
        alphabet: str = "codon",
<<<<<<< HEAD
        kmer_size: int = 3,
=======
>>>>>>> c3bc0c61
    ) -> None:
        """PyTorch Dataset that tokenizes sequences by codon.

        Parameters
        ----------
        fasta_file : str
            Path to fasta file to read sequence from.
        block_size : int
            max_length of :obj:`tokenizer` encoder.
        tokenizer : PreTrainedTokenizerFast
            Converts raw strings to tokenized tensors.
        """

<<<<<<< HEAD
        self.kmer_size = kmer_size

        def _single_encode(sequence):
            return tokenizer.encode(
                group_with_spacing(sequence, self.kmer_size),
                # return_tensors="pt", # currently not returning torch tensors since it causes memory issues
                max_length=block_size,
                padding="max_length",
            )
=======
        grouping = self.group_by_codon if alphabet == "codon" else self.group_by_aa
>>>>>>> c3bc0c61

        # Read in the sequences from the fasta file, convert to
        # codon string, tokenize, and collect in tensor
        print("Processing {}...".format(fasta_file))
        parsed_seqs = list(SeqIO.parse(fasta_file, "fasta"))
        samples = []
        num_chunks = 50000
        for chunk in tqdm(list(chunks(parsed_seqs, num_chunks))):
            with WorkerPool(n_jobs=4) as pool:
                # need make_single_arguments otherwise map unpacks the seqs
                results = pool.map(
                    _single_encode,
                    make_single_arguments(chunk),
                    progress_bar=False,
                    iterable_len=num_chunks,
                )
                samples.extend(results)
        self.sequences = torch.Tensor(samples)
        print("Encoded all sequences.")

    def __len__(self) -> int:
        return len(self.sequences)

    def __getitem__(self, idx: int) -> torch.Tensor:
<<<<<<< HEAD
        return self.sequences[idx].long()  # type:ignore[no-any-return]


def chunks(lst, n):
    """Yield successive n-sized chunks from lst."""
    for i in range(0, len(lst), n):
        yield lst[i : i + n]
=======
        return self.sequences[idx].long()  # type:ignore[no-any-return]
>>>>>>> c3bc0c61
<|MERGE_RESOLUTION|>--- conflicted
+++ resolved
@@ -1,57 +1,52 @@
+from functools import partial
+from pathlib import Path
+from typing import Any, Dict, Iterator, List
+
 import torch
-from torch.utils.data import Dataset
 from Bio import SeqIO  # type: ignore[import]
-from transformers import PreTrainedTokenizerFast
-import numpy as np
-import pickle
-import os
-from glob import glob
-from natsort import natsorted
-from pathlib import Path
-from tqdm import tqdm
 from mpire import WorkerPool
 from mpire.utils import make_single_arguments
+from natsort import natsorted
+from torch.utils.data import Dataset
 from tqdm import tqdm
-import h5py
-from functools import partial
+from transformers import PreTrainedTokenizerFast
+
+from gene_transformer.config import PathLike
 
 
-def group_with_spacing(s: SeqIO.SeqRecord, n: int) -> str:
+def group_by_kmer(s: SeqIO.SeqRecord, n: int) -> str:
     seq = str(s.seq)
     return " ".join(seq[i : i + n] for i in range(0, len(seq), n))
 
 
+# TODO: We may need to revisit to see how the file system handles this.
 class IndividualFastaDataset(Dataset):
     def __init__(
         self,
-        dir_path: str,
+        fasta_dir: PathLike,
         block_size: int,
         tokenizer: PreTrainedTokenizerFast,
-        spacing: int = 3,
-        njobs: int = 20,
+        kmer_size: int = 3,
         small_subset: int = 0,
     ):
         print("Individual fasta dataset")
-        self.dir_path = dir_path
         self.block_size = block_size
         self.tokenizer = tokenizer
-        self.spacing = spacing
-        self.njobs = njobs
-        self.small_subset = small_subset
+        self.kmer_size = kmer_size
 
-        ls_path = Path(self.dir_path) / "*.fasta"
-        self.files = natsorted(glob(str(ls_path)))
+        self.files = natsorted(Path(fasta_dir).glob("*.fasta"))
 
         # default of zero will not call this logic
-        if self.small_subset:
-            self.files = self.files[: self.small_subset]
+        if small_subset:
+            self.files = self.files[:small_subset]
 
         self.pad_sequence = partial(
             torch.nn.functional.pad, value=tokenizer.pad_token_id
         )
 
+        # TODO: Test if this caching mechanism solves the OOM
         # initialize reading from fasta files
-        self.samples = {}
+        self.samples: Dict[int, torch.Tensor] = {}
 
     def __len__(self) -> int:
         return len(self.files)
@@ -62,10 +57,9 @@
             return self.samples[idx]
         except KeyError:
             sequence = list(SeqIO.parse(self.files[idx], "fasta"))[0]
-            encoded_sequence = torch.tensor(
+            encoded_sequence = torch.Tensor(
                 self.tokenizer.encode(
-                    group_with_spacing(sequence, self.spacing),
-                    # return_tensors="pt",
+                    group_by_kmer(sequence, self.kmer_size),
                     max_length=self.block_size,
                     padding="max_length",
                 )
@@ -74,100 +68,13 @@
             return encoded_sequence
 
 
-class H5Dataset(Dataset):
+class FASTADataset(Dataset):  # type: ignore[type-arg]
     def __init__(
         self,
-        file_path: str,
-        dset_name: str,
+        fasta_file: PathLike,
         block_size: int,
         tokenizer: PreTrainedTokenizerFast,
-    ) -> None:
-        self.file_path = file_path
-        self.dset_name = dset_name
-        self.block_size = block_size
-        # self.tokenizer = tokenizer
-
-        with h5py.File(file_path, "r") as f:
-            # fetch all samples from the dataset
-            self.samples = f[self.dset_name][...]
-
-        # define padding function
-        self.pad_sequence = partial(
-            torch.nn.functional.pad, value=tokenizer.pad_token_id
-        )
-
-    def __len__(self) -> int:
-        return len(self.samples)
-
-    def __getitem__(self, idx: int) -> torch.Tensor:
-        item = torch.tensor(self.samples[idx].astype("int32")).long()
-        # if len(item) < self.block_size:
-        item = self.pad_sequence(
-            item,
-            (0, self.block_size - len(item)),
-        )
-        return item  # type:ignore[no-any-return]
-
-
-class BPEGenomeDataset(Dataset):
-    def __init__(
-        self, samples_path: str, block_size: int, tokenizer: PreTrainedTokenizerFast
-    ) -> None:
-        """PyTorch Dataset that tokenizes genome sequences using byte pair encoding tokenizer
-
-        Parameters
-        ----------
-        fasta_file : str
-            Path to fasta file to read sequence from.
-        block_size : int
-            max_length of :obj:`tokenizer` encoder.
-        tokenizer : PreTrainedTokenizerFast
-            Converts raw strings to tokenized tensors.
-        """
-
-        self.block_size = block_size
-        self.tokenizer = tokenizer
-
-        # check if we're working with a single pickle file or a directory of them
-        print("Processing {}...".format(samples_path))
-
-        if os.path.isfile(samples_path):
-            with open(samples_path, "rb") as f:
-                self.samples = pickle.load(f)
-
-        else:
-            self.samples = []
-            ls_path = Path(samples_path) / "*.pkl"
-            files = natsorted(glob(str(ls_path)))
-            for path in tqdm(files):
-                with open(path, "rb") as f:
-                    sample_section = pickle.load(f)
-                self.samples.extend(sample_section)
-
-    def __len__(self) -> int:
-        # return len(self.batch_encode_output.input_ids)
-        return len(self.samples)
-
-    def __getitem__(self, idx: int) -> torch.Tensor:
-        item = torch.tensor(self.samples[idx])
-        # item = torch.tensor(self.batch_encode_output.input_ids[idx])
-        if len(item) < self.block_size:
-            item = torch.nn.functional.pad(
-                item,
-                (0, self.block_size - len(item)),
-                value=self.tokenizer.pad_token_id,
-            )
-        elif len(item) > self.block_size:
-            raise ValueError(
-                "Length of encoded block is greater than set block size, something is very wrong."
-            )
-
-        return item
-
-
-class GenomeDataset(Dataset):
-    def __init__(
-        self, fasta_file: str, block_size: int, tokenizer: PreTrainedTokenizerFast
+        kmer_size: int = 3,
     ) -> None:
         """PyTorch Dataset that tokenizes sequences by codon.
 
@@ -179,99 +86,22 @@
             max_length of :obj:`tokenizer` encoder.
         tokenizer : PreTrainedTokenizerFast
             Converts raw strings to tokenized tensors.
+        kmer_size : int
+            Kmer length to tokenize by.
         """
 
-        seq_records = list(SeqIO.parse(fasta_file, "fasta"))
-        self.tokenized_sequences = []
-        for s in seq_records:
-            self.tokenized_sequences.extend(
-                self.create_token_set_from_record(
-                    s, tokenizer=tokenizer, block_size=block_size
-                )
-            )
-
-    def create_token_set_from_record(self, s, tokenizer, block_size=512):
-        sequence = str(s.seq.upper())
-        sequence = " ".join(sequence[i : i + 3] for i in range(0, len(sequence), 3))
-        sequence = "[START] " + sequence + " [END]"
-        out = tokenizer.encode(
-            sequence, max_length=block_size, return_overflowing_tokens=True
-        )
-        if len(out[-1]) != block_size:
-            padded_last_chunk = list(
-                np.pad(
-                    out[-1],
-                    (0, block_size - len(out[-1])),
-                    mode="constant",
-                    constant_values=tokenizer.vocab["[PAD]"],
-                )
-            )
-            out = out[:-1]
-            out.append(padded_last_chunk)
-        return out
-
-    def __len__(self) -> int:
-        return len(self.tokenized_sequences)
-
-    def __getitem__(self, idx: int) -> torch.Tensor:
-        return torch.tensor(self.tokenized_sequences[idx])  # type:ignore[no-any-return]
-
-
-class FASTADataset(Dataset):  # type: ignore[type-arg]
-
-    @staticmethod
-    def group_by_codon(s: SeqIO.SeqRecord) -> str:
-        """Split SeqRecord by codons, return as a string with whitespace.
-        eg. 'AAACCC' -> 'AAA CCC'"""
-        seq = str(s.seq)
-        return " ".join(seq[i: i + 3] for i in range(0, len(seq), 3))
-
-    @staticmethod
-    def group_by_aa(s: SeqIO.SeqRecord) -> str:
-        seq = str(s.seq).upper()
-        return " ".join(i for i in seq)
-
-    def __init__(
-        self,
-        fasta_file: str,
-        block_size: int,
-        tokenizer: PreTrainedTokenizerFast,
-        alphabet: str = "codon",
-<<<<<<< HEAD
-        kmer_size: int = 3,
-=======
->>>>>>> c3bc0c61
-    ) -> None:
-        """PyTorch Dataset that tokenizes sequences by codon.
-
-        Parameters
-        ----------
-        fasta_file : str
-            Path to fasta file to read sequence from.
-        block_size : int
-            max_length of :obj:`tokenizer` encoder.
-        tokenizer : PreTrainedTokenizerFast
-            Converts raw strings to tokenized tensors.
-        """
-
-<<<<<<< HEAD
-        self.kmer_size = kmer_size
-
-        def _single_encode(sequence):
-            return tokenizer.encode(
-                group_with_spacing(sequence, self.kmer_size),
+        def _single_encode(sequence: SeqIO.SeqRecord) -> List[int]:
+            return tokenizer.encode(  # type: ignore[no-any-return]
+                group_by_kmer(sequence, kmer_size),
                 # return_tensors="pt", # currently not returning torch tensors since it causes memory issues
                 max_length=block_size,
                 padding="max_length",
             )
-=======
-        grouping = self.group_by_codon if alphabet == "codon" else self.group_by_aa
->>>>>>> c3bc0c61
 
         # Read in the sequences from the fasta file, convert to
         # codon string, tokenize, and collect in tensor
-        print("Processing {}...".format(fasta_file))
-        parsed_seqs = list(SeqIO.parse(fasta_file, "fasta"))
+        print(f"Processing {fasta_file}...")
+        parsed_seqs = list(SeqIO.parse(str(fasta_file), "fasta"))
         samples = []
         num_chunks = 50000
         for chunk in tqdm(list(chunks(parsed_seqs, num_chunks))):
@@ -291,14 +121,10 @@
         return len(self.sequences)
 
     def __getitem__(self, idx: int) -> torch.Tensor:
-<<<<<<< HEAD
-        return self.sequences[idx].long()  # type:ignore[no-any-return]
+        return self.sequences[idx].long()
 
 
-def chunks(lst, n):
+def chunks(lst: List[Any], n: int) -> Iterator[List[Any]]:
     """Yield successive n-sized chunks from lst."""
     for i in range(0, len(lst), n):
-        yield lst[i : i + n]
-=======
-        return self.sequences[idx].long()  # type:ignore[no-any-return]
->>>>>>> c3bc0c61
+        yield lst[i : i + n]